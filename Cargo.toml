--- conflicted
+++ resolved
@@ -1,10 +1,6 @@
 [package]
 name = "gcs-rsync"
-<<<<<<< HEAD
-version = "0.2.2"
-=======
 version = "0.2.3"
->>>>>>> af4ee199
 edition = "2021"
 description = "rsync support for gcs with higher perf than gsutil rsync"
 license = "MIT"
