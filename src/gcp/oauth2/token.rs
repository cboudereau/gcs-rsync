--- conflicted
+++ resolved
@@ -275,17 +275,12 @@
 }
 
 impl GoogleMetadataServerCredentials {
-<<<<<<< HEAD
-    pub fn default() -> TokenResult<Self> {
+    pub fn new() -> TokenResult<Self> {
         Ok(GoogleMetadataServerCredentials { scope: None })
     }
     pub fn with_scope(mut self, scope: &str) -> Self {
         self.scope = Some(scope.to_owned());
         self
-=======
-    pub fn new() -> TokenResult<Self> {
-        Ok(GoogleMetadataServerCredentials {})
->>>>>>> 5ced7e25
     }
 }
 
